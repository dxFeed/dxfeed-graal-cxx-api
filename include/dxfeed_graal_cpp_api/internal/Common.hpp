// Copyright (c) 2024 Devexperts LLC.
// SPDX-License-Identifier: MPL-2.0

#pragma once

#include "Conf.hpp"

DXFCXX_DISABLE_MSC_WARNINGS_PUSH(4251)

#ifdef __cpp_lib_bit_cast
#    include <bit>
#endif
#include <climits>
#include <cstring>

#include <chrono>
#include <cmath>
#include <iostream>
#include <mutex>
#include <sstream>
#include <type_traits>
#include <utility>

#include "utils/debug/Debug.hpp"

DXFCPP_BEGIN_NAMESPACE

template <typename T>
concept Integral = std::is_integral_v<T>;

template <typename T>
concept EnumConcept = std::is_enum_v<T>;

template <class From, class To>
concept ConvertibleTo = std::is_convertible_v<From, To> && requires { static_cast<To>(std::declval<From>()); };

namespace detail {
template <typename T>
struct RemoveAllPointers
    : std::conditional_t<std::is_pointer_v<T>, RemoveAllPointers<std::remove_pointer_t<T>>, std::type_identity<T>> {};
} // namespace detail

template <typename T> using RemoveAllPointers = typename detail::RemoveAllPointers<T>::type;

struct DXFeedEventListener {};

struct DXEndpointStateChangeListener {};

struct IpfPropertyChangeListener {};

struct InstrumentProfileUpdateListener {};

#if defined(__clang__)
constexpr bool isClangFlavouredCompiler = true;
#else
constexpr bool isClangFlavouredCompiler = false;
#endif

template <typename... T> constexpr void ignore_unused(const T &...) {
}

constexpr inline auto is_constant_evaluated(bool default_value = false) noexcept -> bool {
#ifdef __cpp_lib_is_constant_evaluated
    ignore_unused(default_value);
    return std::is_constant_evaluated();
#else
    return default_value;
#endif
}

// Implementation of std::bit_cast for pre-C++20.
template <typename To, typename From>
constexpr To bit_cast(const From &from)
#if __cpp_concepts
    requires(sizeof(To) == sizeof(From))
#endif
{
#ifdef __cpp_lib_bit_cast
    if (is_constant_evaluated())
        return std::bit_cast<To>(from);
#endif
    auto to = To();
    // The cast suppresses a bogus -Wclass-memaccess on GCC.
    std::memcpy(static_cast<void *>(&to), &from, sizeof(to));
    return to;
}

/// Lightweight implementation of "nullable bool"
enum class Tristate : std::uint8_t {
    FALSE = 0,
    TRUE = 1,
    NONE = 2,
};

/**
 * @return The number of milliseconds that have passed since the start of the Unix epoch (1970-01-01).
 */
inline auto now() {
    return std::chrono::duration_cast<std::chrono::milliseconds>(std::chrono::system_clock::now().time_since_epoch())
        .count();
}

template <typename M, typename F, typename... Args> inline void callWithLock(M &mtx, F &&f, Args &&...args) noexcept {
    std::once_flag once{};

    try {
        std::lock_guard guard{mtx};

        return std::call_once(once, std::forward<F>(f), std::forward<Args>(args)...);
    } catch (...) {
        // TODO: error handling [EN-8232]
    }
}

template <typename M, typename F, typename... Args>
inline void tryCallWithLock(M &mtx, F &&f, Args &&...args) noexcept {
    std::once_flag once{};

    try {
        std::lock_guard guard{mtx};

        return std::call_once(once, std::forward<F>(f), std::forward<Args>(args)...);
    } catch (...) {
        return std::call_once(once, std::forward<F>(f), std::forward<Args>(args)...);
    }
}

namespace math {
static constexpr std::int64_t floorDiv(std::int64_t x, std::int64_t y) {
    std::int64_t r = x / y;

    // if the signs are different and modulo not zero, round down
    if ((x < 0) != (y < 0) && (r * y != x)) {
        r--;
    }

    return r;
}

static constexpr std::int64_t floorMod(std::int64_t x, std::int64_t y) {
    return x - (floorDiv(x, y) * y);
}

static const double NaN = std::numeric_limits<double>::quiet_NaN();

static inline bool equals(double a, double b, double eps = std::numeric_limits<double>::epsilon()) {
    if (std::isnan(a) || std::isnan(b)) {
        return false;
    }

    return std::abs(a - b) < eps;
}

template <typename T, typename U>
static inline bool equals(T a, U b, double eps = std::numeric_limits<double>::epsilon()) {
    if (std::isnan(static_cast<double>(a)) || std::isnan(static_cast<double>(b))) {
        return false;
    }

    return std::abs(static_cast<double>(a) - static_cast<double>(b)) < eps;
}

} // namespace math

namespace time_nanos_util {
static constexpr std::int64_t NANOS_IN_MILLIS = 1'000'000LL;

/**
 * Returns time measured in nanoseconds since epoch from the time in milliseconds and its nano part.
 * The result of this method is `timeMillis * 1'000'000 + timeNanoPart`.
 *
 * @param timeMillis time in milliseconds since epoch.
 * @param timeNanoPart nanoseconds part that shall lie within [0..999999] interval.
 * @return time measured in nanoseconds since epoch.
 */
static constexpr std::int64_t getNanosFromMillisAndNanoPart(std::int64_t timeMillis, std::int32_t timeNanoPart) {
    return (timeMillis * NANOS_IN_MILLIS) + timeNanoPart;
}

/**
 * Returns time measured in milliseconds since Java epoch from the time in nanoseconds.
 * Idea is that nano part of time shall be within [0..999999] interval
 * so that the following equation always holds
 * `getMillisFromNanos(timeNanos) * 1'000'000 + getNanoPartFromNanos(timeNanos) == timeNanos`.
 *
 * @param timeNanos time measured in nanoseconds since epoch
 * @return time measured in milliseconds since epoch.
 * @see ::getNanoPartFromNanos()
 */
static constexpr std::int64_t getMillisFromNanos(std::int64_t timeNanos) {
    return math::floorDiv(timeNanos, NANOS_IN_MILLIS);
}

/**
 * Returns nano part of time.
 * Idea is that nano part of time shall be within [0..999999] interval
 * so that the following equation always holds
 * `getMillisFromNanos(timeNanos) * 1'000'000 + getNanoPartFromNanos(timeNanos) == timeNanos`.
 *
 * @param timeNanos time measured in nanoseconds since epoch
 * @return time measured in milliseconds since epoch.
 * @see ::getMillisFromNanos()
 */
static constexpr std::int32_t getNanoPartFromNanos(std::int64_t timeNanos) {
    return static_cast<std::int32_t>(math::floorMod(timeNanos, NANOS_IN_MILLIS));
}

} // namespace time_nanos_util

namespace time_util {
/// Number of milliseconds in a second.
static const std::int64_t SECOND = 1000LL;

/**
 * Returns correct number of milliseconds with proper handling negative values.
 * Idea is that number of milliseconds shall be within [0..999] interval
 *
 * @param timeMillis The timestamp in milliseconds
 * @return a correct number of milliseconds
 */
static std::int32_t getMillisFromTime(std::int64_t timeMillis) {
    return static_cast<std::int32_t>(math::floorMod(timeMillis, SECOND));
}

/**
 * Returns correct number of seconds with proper handling negative values and overflows.
 * Idea is that number of milliseconds shall be within [0..999] interval
 *
 * @param timeMillis The timestamp in milliseconds
 * @return a correct number of second
 */
static constexpr std::int32_t getSecondsFromTime(std::int64_t timeMillis) {
    if (timeMillis >= 0) {
        return static_cast<std::int32_t>(
            std::min(timeMillis / SECOND, static_cast<std::int64_t>(std::numeric_limits<std::int32_t>::max())));
    }

    return static_cast<std::int32_t>(
        std::max((timeMillis + 1) / SECOND - 1, static_cast<std::int64_t>(std::numeric_limits<std::int32_t>::min())));
}
} // namespace time_util

namespace math_util {

/**
 * Returns quotient according to number theory - i.e. when remainder is zero or positive.
 *
 * @tparam T The dividend's and divisor's type
 * @param a dividend
 * @param b divisor
 * @return quotient according to number theory
 */
template <Integral T> constexpr static T div(T a, T b) {
    if (a >= 0) {
        return a / b;
    }

    if (b >= 0) {
        return ((a + 1) / b) - 1;
    }

    return ((a + 1) / b) + 1;
}

template <Integral T> constexpr static T abs(T a) {
    return a < 0 ? -a : a;
}

} // namespace math_util

namespace day_util {

static std::int32_t DAY_OF_YEAR[] = {0, 0, 31, 59, 90, 120, 151, 181, 212, 243, 273, 304, 334, 365};

/**
 * Returns yyyymmdd integer in Gregorian calendar for a specified day identifier.
 * The day identifier is defined as the number of days since Unix epoch of January 1, 1970.
 * The result is equal to `yearSign * (abs(year) * 10000 + month * 100 + day)`, where year,
 * month, and day are in Gregorian calendar, month is between 1 and 12 inclusive, and day is counted from 1.
 *
 * @param dayId The day id
 * @return integer date
 */
constexpr static std::int32_t getYearMonthDayByDayId(std::int32_t dayId) {
    std::int32_t j = dayId + 2472632; // this shifts the epoch back to astronomical year -4800
    std::int32_t g = math_util::div(j, 146097);
    std::int32_t dg = j - g * 146097;
    std::int32_t c = (dg / 36524 + 1) * 3 / 4;
    std::int32_t dc = dg - c * 36524;
    std::int32_t b = dc / 1461;
    std::int32_t db = dc - b * 1461;
    std::int32_t a = (db / 365 + 1) * 3 / 4;
    std::int32_t da = db - a * 365;
    std::int32_t y = g * 400 + c * 100 + b * 4 +
                     a; // this is the integer number of full years elapsed since March 1, 4801 BC at 00:00 UTC
    std::int32_t m = (da * 5 + 308) / 153 -
                     2; // this is the integer number of full months elapsed since the last March 1 at 00:00 UTC
    std::int32_t d =
        da - (m + 4) * 153 / 5 + 122; // this is the number of days elapsed since day 1 of the month at 00:00 UTC
    std::int32_t yyyy = y - 4800 + (m + 2) / 12;
    std::int32_t mm = (m + 2) % 12 + 1;
    std::int32_t dd = d + 1;
    std::int32_t yyyymmdd = math_util::abs(yyyy) * 10000 + mm * 100 + dd;

    return yyyy >= 0 ? yyyymmdd : -yyyymmdd;
}

constexpr static std::int32_t getDayIdByYearMonthDay(std::int32_t year, std::int32_t month, std::int32_t day) {
    // TODO: error handling [EN-8232]
    if (month < 1 || month > 12) {
        return -1;
    }

    std::int32_t dayOfYear = DAY_OF_YEAR[month] + day - 1;

    if (month > 2 && year % 4 == 0 && (year % 100 != 0 || year % 400 == 0)) {
        dayOfYear++;
    }

    return year * 365 + math_util::div(year - 1, 4) - math_util::div(year - 1, 100) + math_util::div(year - 1, 400) +
           dayOfYear - 719527;
}

} // namespace day_util

namespace detail {
template <typename...> struct MaxImpl;

template <typename T> struct MaxImpl<T> {
    using Type = T;
};

template <typename T, typename U> struct MaxImpl<T, U> {
    using Type = std::conditional_t<sizeof(T) >= sizeof(U), T, U>;
};

template <typename T, typename U, typename V, typename... Ws> struct MaxImpl<T, U, V, Ws...> {
    using Type = typename MaxImpl<T, typename MaxImpl<U, typename MaxImpl<V, Ws...>::Type>::Type>::Type;
};
} // namespace detail

/**
 * Returns max type by size (first is better)
 */
template <typename... Ts> using Max = typename detail::MaxImpl<Ts...>::Type;

/**
 * Performs a right arithmetic bit shift operation (>> in Java, C, etc). The sign bit is extended to preserve the
 * signedness of the number.
 *
 * The result of the shift will be of the same type as the `value` being shifted.
 * If the shift is a negative number of bits, then a @ref ::sal() "left arithmetic shift" will be performed.
 * If the shift size is greater than or equal to the number of bits in the shifted `value`, then if the `value` is
 * negative (signed integer type), `-1` will be returned, and if positive, then `0` will be returned.
 *
 * @tparam V The type of `value`
 * @tparam S The type of `shift`
 * @param value The value to be shifted.
 * @param shift The shift in bits
 * @return The shifted `value`
 */
template <Integral V, Integral S> static constexpr V sar(V value, S shift) noexcept;

/**
 * Performs a left arithmetic bit shift operation (<< in Java, C, etc).
 *
 * The result of the shift will be of the same type as the `value` being shifted.
 * If the shift is a negative number of bits, then a @ref ::sar() "right arithmetic shift" will be performed.
 * If the shift size is greater than or equal to the number of bits in the shifted `value`, then `0` will be
 * returned.
 *
 * @tparam V The type of `value`
 * @tparam S The type of `shift`
 * @param value The value to be shifted
 * @param shift The shift in bits
 * @return The shifted `value`
 */
template <Integral V, Integral S> static constexpr V leftArithmeticShift(V value, S shift) noexcept {
    if constexpr (std::is_signed_v<S>) {
        if (shift < 0) {
            return sar(value, -shift);
        }
    }

    if (shift == 0 || value == 0) {
        return value;
    }

    auto unsignedShift = static_cast<std::make_unsigned_t<S>>(shift);

    if (unsignedShift >= sizeof(V) * CHAR_BIT) {
        return 0;
    }

    return value << unsignedShift;
}

/**
 * Performs a left arithmetic bit shift operation (<< in Java, C, etc).
 *
 * The result of the shift will be of the same type as the `value` being shifted.
 * If the shift is a negative number of bits, then a @ref ::sar() "right arithmetic shift" will be performed.
 * If the shift size is greater than or equal to the number of bits in the shifted `value`, then `0` will be
 * returned.
 *
 * @tparam V The type of `value`
 * @tparam S The type of `shift`
 * @param value The value to be shifted.
 * @param shift The shift in bits
 * @return The shifted `value`
 */
template <Integral V, Integral S> static constexpr V sal(V value, S shift) noexcept {
    return leftArithmeticShift(value, shift);
}

/**
 * Performs a right arithmetic bit shift operation (>> in Java, C, etc). The sign bit is extended to preserve the
 * signedness of the number.
 *
 * The result of the shift will be of the same type as the `value` being shifted.
 * If the shift is a negative number of bits, then a @ref ::sal() "left arithmetic shift" will be performed.
 * If the shift size is greater than or equal to the number of bits in the shifted `value`, then if the `value` is
 * negative (signed integer type), `-1` will be returned, and if positive, then `0` will be returned.
 *
 * @tparam V The type of `value`
 * @tparam S The type of `shift`
 * @param value The value to be shifted
 * @param shift The shift in bits
 * @return The shifted `value`
 */
template <Integral V, Integral S> static constexpr V rightArithmeticShift(V value, S shift) noexcept {
    if constexpr (std::is_signed_v<S>) {
        if (shift < 0) {
            return sal(value, -shift);
        }
    }

    if (shift == 0 || value == 0) {
        return value;
    }

    auto unsignedShift = static_cast<std::make_unsigned_t<S>>(shift);

    if (unsignedShift >= sizeof(V) * CHAR_BIT) {
        return value < 0 ? -1 : 0;
    }

    return value >> unsignedShift;
}

/**
 * Performs a right arithmetic bit shift operation (>> in Java, C, etc). The sign bit is extended to preserve the
 * signedness of the number.
 *
 * The result of the shift will be of the same type as the `value` being shifted.
 * If the shift is a negative number of bits, then a @ref ::sal() "left arithmetic shift" will be performed.
 * If the shift size is greater than or equal to the number of bits in the shifted `value`, then if the `value` is
 * negative (signed integer type), `-1` will be returned, and if positive, then `0` will be returned.
 *
 * @tparam V The type of `value`
 * @tparam S The type of `shift`
 * @param value The value to be shifted.
 * @param shift The shift in bits
 * @return The shifted `value`
 */
template <Integral V, Integral S> static constexpr V sar(V value, S shift) noexcept {
    return rightArithmeticShift(value, shift);
}

/**
 * Performs a right logical bit shift operation (>>> in Java). Fills the left bits by zero.
 *
 * The result of the shift will be of the same type as the `value` being shifted.
 * If the shift is a negative number of bits, then a @ref ::shl() "left logical shift" will be performed.
 * If the shift size is greater than or equal to the number of bits in the shifted `value`, then `0` will be
 * returned.
 *
 * @tparam V The type of `value`
 * @tparam S The type of `shift`
 * @param value The value to be shifted.
 * @param shift The shift in bits
 * @return The shifted `value`
 */
template <Integral V, Integral S> static constexpr V shr(V value, S shift) noexcept;

/**
 * Performs a left logical bit shift operation.
 *
 * The result of the shift will be of the same type as the `value` being shifted.
 * If the shift is a negative number of bits, then a @ref ::shr() "right logical shift" will be performed.
 * If the shift size is greater than or equal to the number of bits in the shifted `value`, then `0` will be
 * returned.
 *
 * @tparam V The type of `value`
 * @tparam S The type of `shift`
 * @param value The value to be shifted
 * @param shift The shift in bits
 * @return The shifted `value`
 */
template <Integral V, Integral S> static constexpr V leftLogicalShift(V value, S shift) noexcept {
    if constexpr (std::is_signed_v<S>) {
        if (shift < 0) {
            return shr(value, -shift);
        }
    }

    if (shift == 0 || value == 0) {
        return value;
    }

    auto unsignedShift = static_cast<std::make_unsigned_t<S>>(shift);

    if (unsignedShift >= sizeof(V) * CHAR_BIT) {
        return 0;
    }

    return value << unsignedShift;
}

/**
 * Performs a left logical bit shift operation.
 *
 * The result of the shift will be of the same type as the `value` being shifted.
 * If the shift is a negative number of bits, then a @ref ::shr() "right logical shift" will be performed.
 * If the shift size is greater than or equal to the number of bits in the shifted `value`, then `0` will be
 * returned.
 *
 * @tparam V The type of `value`
 * @tparam S The type of `shift`
 * @param value The value to be shifted.
 * @param shift The shift in bits
 * @return The shifted `value`
 */
template <Integral V, Integral S> static constexpr V shl(V value, S shift) noexcept {
    return leftLogicalShift(value, shift);
}

/**
 * Performs a right logical bit shift operation (>>> in Java). Fills the left bits by zero.
 *
 * The result of the shift will be of the same type as the `value` being shifted.
 * If the shift is a negative number of bits, then a @ref ::shl() "left logical shift" will be performed.
 * If the shift size is greater than or equal to the number of bits in the shifted `value`, then `0` will be
 * returned.
 *
 * @tparam V The type of `value`
 * @tparam S The type of `shift`
 * @param value The value to be shifted
 * @param shift The shift in bits
 * @return The shifted `value`
 */
template <Integral V, Integral S> static constexpr V rightLogicalShift(V value, S shift) noexcept {
    if constexpr (std::is_signed_v<S>) {
        if (shift < 0) {
            return shl(value, -shift);
        }
    }

    if (shift == 0 || value == 0) {
        return value;
    }

    auto unsignedShift = static_cast<std::make_unsigned_t<S>>(shift);

    if (unsignedShift >= sizeof(V) * CHAR_BIT) {
        return 0;
    }

    return static_cast<V>(static_cast<std::make_unsigned_t<V>>(value) >> unsignedShift);
}

/**
 * Performs a right logical bit shift operation (>>> in Java). Fills the left bits by zero.
 *
 * The result of the shift will be of the same type as the `value` being shifted.
 * If the shift is a negative number of bits, then a @ref ::shl() "left logical shift" will be performed.
 * If the shift size is greater than or equal to the number of bits in the shifted `value`, then `0` will be
 * returned.
 *
 * @tparam V The type of `value`
 * @tparam S The type of `shift`
 * @param value The value to be shifted.
 * @param shift The shift in bits
 * @return The shifted `value`
 */
template <Integral V, Integral S> static constexpr V shr(V value, S shift) noexcept {
    return rightLogicalShift(value, shift);
}

template <Integral A, Integral B> static constexpr A andOp(A a, B b) noexcept {
    using Common = std::make_unsigned_t<Max<A, B>>;

    return static_cast<A>(static_cast<Common>(a) & static_cast<Common>(b));
}

template <Integral A, Integral B> static constexpr A orOp(A a, B b) noexcept {
    using Common = std::make_unsigned_t<Max<A, B>>;

    return static_cast<A>(static_cast<Common>(a) | static_cast<Common>(b));
}

template <Integral A, Integral B> static constexpr A xorOp(A a, B b) noexcept {
    using Common = std::make_unsigned_t<Max<A, B>>;

    return static_cast<A>(static_cast<Common>(a) ^ static_cast<Common>(b));
}

template <Integral F, Integral M, Integral S> static constexpr F getBits(F flags, M mask, S shift) noexcept {
    return static_cast<F>(andOp(shr(flags, shift), mask));
}

template <Integral T> static constexpr T setBits(T flags, T mask, T shift, T bits) noexcept {
    if constexpr (std::is_signed_v<T>) {
        using U = std::make_unsigned_t<T>;

        return static_cast<T>((static_cast<U>(flags) & ~(static_cast<U>(mask) << static_cast<U>(shift))) |
                              ((static_cast<U>(bits) & static_cast<U>(mask)) << static_cast<U>(shift)));
    } else {
        return (flags & ~(mask << shift)) | ((bits & mask) << shift);
    }
}

template <Integral F, Integral M, Integral S, Integral B>
static constexpr F setBits(F flags, M mask, S shift, B bits) noexcept {
    if constexpr (std::is_signed_v<F> || std::is_signed_v<M> || std::is_signed_v<S> || std::is_signed_v<B>) {
        using U = std::make_unsigned_t<Max<F, M, S, B>>;

        return static_cast<F>((static_cast<U>(flags) & ~(static_cast<U>(mask) << static_cast<U>(shift))) |
                              ((static_cast<U>(bits) & static_cast<U>(mask)) << static_cast<U>(shift)));
    } else {
        return (flags & ~(mask << shift)) | ((bits & mask) << shift);
    }
}

template <std::size_t Bits> struct hashMixImpl;

template <> struct hashMixImpl<64> {
    constexpr static std::uint64_t fn(std::uint64_t x) noexcept {
        std::uint64_t const m = (std::uint64_t(0xe9846af) << 32) + 0x9b1a615d;

        x ^= x >> 32;
        x *= m;
        x ^= x >> 32;
        x *= m;
        x ^= x >> 28;

        return x;
    }
};

template <> struct hashMixImpl<32> {
    constexpr static std::uint32_t fn(std::uint32_t x) noexcept {
        std::uint32_t const m1 = 0x21f0aaad;
        std::uint32_t const m2 = 0x735a2d97;

        x ^= x >> 16;
        x *= m1;
        x ^= x >> 15;
        x *= m2;
        x ^= x >> 15;

        return x;
    }
};

constexpr static std::size_t hashMix(std::size_t v) noexcept {
    return hashMixImpl<sizeof(std::size_t) * CHAR_BIT>::fn(v);
}

template <class T> constexpr void hashCombine(std::size_t &seed, const T &v) noexcept {
    seed = hashMix(seed + 0x9e3779b9 + std::hash<T>()(v));
}

template <Integral T, Integral U> constexpr std::size_t pack(T t, U u) noexcept {
    constexpr auto sizeOfSize = sizeof(std::size_t) * CHAR_BIT;

    return orOp(shl(t, sizeOfSize / 2), u);
}

constexpr std::pair<std::size_t, std::size_t> unpack(std::size_t v) noexcept {
    constexpr auto sizeOfSize = sizeof(std::size_t) * CHAR_BIT;

    return {shr(v, sizeOfSize / 2), andOp(v, shr(~std::size_t{}, sizeOfSize / 2))};
}

<<<<<<< HEAD
DXFCPP_END_NAMESPACE

DXFCXX_DISABLE_MSC_WARNINGS_POP()
=======
template <typename T, typename U> T fitToType(const U &size) {
    static_assert(sizeof(T) <= sizeof(U));

    return static_cast<T>(static_cast<U>(std::numeric_limits<T>::max()) < size ? std::numeric_limits<T>::max() : size);
}

} // namespace dxfcpp
>>>>>>> e55fa9ad
<|MERGE_RESOLUTION|>--- conflicted
+++ resolved
@@ -683,16 +683,12 @@
     return {shr(v, sizeOfSize / 2), andOp(v, shr(~std::size_t{}, sizeOfSize / 2))};
 }
 
-<<<<<<< HEAD
-DXFCPP_END_NAMESPACE
-
-DXFCXX_DISABLE_MSC_WARNINGS_POP()
-=======
 template <typename T, typename U> T fitToType(const U &size) {
     static_assert(sizeof(T) <= sizeof(U));
 
     return static_cast<T>(static_cast<U>(std::numeric_limits<T>::max()) < size ? std::numeric_limits<T>::max() : size);
 }
 
-} // namespace dxfcpp
->>>>>>> e55fa9ad
+DXFCPP_END_NAMESPACE
+
+DXFCXX_DISABLE_MSC_WARNINGS_POP()